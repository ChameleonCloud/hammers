configparser # backport from 3 to 2, optional 3.5+
mysqlclient
python-dateutil
requests
<<<<<<< HEAD
jinja2
=======
keystoneauth1
python-keystoneclient
>>>>>>> 92d6de06

# dev/deploy
invoke
twine
wheel<|MERGE_RESOLUTION|>--- conflicted
+++ resolved
@@ -2,12 +2,9 @@
 mysqlclient
 python-dateutil
 requests
-<<<<<<< HEAD
 jinja2
-=======
 keystoneauth1
 python-keystoneclient
->>>>>>> 92d6de06
 
 # dev/deploy
 invoke
